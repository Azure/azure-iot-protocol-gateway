--- conflicted
+++ resolved
@@ -143,12 +143,8 @@
                     bridge.RegisterClient(new MethodHandler("SendMessageToDevice", bridge, (request, dispatcher) => DispatchCommands(bridge.DeviceId, request, dispatcher))); // register
                 });
 
-<<<<<<< HEAD
-            // bring together
-=======
             var acceptLimiter = new AcceptLimiter(MaxConcurrentAccepts);
 
->>>>>>> e215b8b4
             return new ServerBootstrap()
                 .Group(this.parentEventLoopGroup, this.eventLoopGroup)
                 .Option(ChannelOption.SoBacklog, ListenBacklogSize)
